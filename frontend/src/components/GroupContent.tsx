--- conflicted
+++ resolved
@@ -18,15 +18,7 @@
 type TabType = 'content' | 'members' | 'invites' | 'requests' | 'info'
 
 interface GroupContentState {
-<<<<<<< HEAD
   activeTab: TabType
-}
-
-export class GroupContent extends Component<GroupContentProps, GroupContentState> {
-  state = {
-    activeTab: 'content' as TabType
-=======
-  activeTab: 'content' | 'members' | 'invites' | 'requests'
   deletedInvites: Set<string>
 }
 
@@ -34,7 +26,6 @@
   state: GroupContentState = {
     activeTab: 'content',
     deletedInvites: new Set<string>()
->>>>>>> aadf1efb
   }
 
   handleTabChange = (tab: TabType) => {
