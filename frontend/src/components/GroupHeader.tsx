import { NostrClient } from '../api/nostr_client'
import type { Group } from '../types'
import { GroupInfo } from './GroupInfo'
<<<<<<< HEAD
import { GroupSettings } from './GroupSettings'
=======
import { GroupTimestamps } from './GroupTimestamps'
import { BaseComponent } from './BaseComponent'
>>>>>>> aadf1efb

interface GroupHeaderProps {
  group: Group
  client: NostrClient
  showMessage: (message: string, type: 'success' | 'error' | 'info') => void
  updateGroupsMap: (updater: (map: Map<string, Group>) => void) => void
}

interface GroupHeaderState {
<<<<<<< HEAD
  isEditing: boolean
}

export class GroupHeader extends Component<GroupHeaderProps, GroupHeaderState> {
  state = {
    isEditing: false
=======
  showEditName: boolean
  editingName: string
  showConfirmDelete: boolean
  isDeleting: boolean
  copiedId: boolean
  showEditImage: boolean
  editingImage: string
  isUpdatingImage: boolean
  isAdmin: boolean
}

export class GroupHeader extends BaseComponent<GroupHeaderProps, GroupHeaderState> {
  private copyTimeout: number | null = null;

  state = {
    showEditName: false,
    editingName: '',
    showConfirmDelete: false,
    isDeleting: false,
    copiedId: false,
    showEditImage: false,
    editingImage: '',
    isUpdatingImage: false,
    isAdmin: false
  }

  async componentDidMount() {
    const user = await this.props.client.ndkInstance.signer?.user();
    if (user?.pubkey) {
      const isAdmin = this.props.group.members.some(m =>
        m.pubkey === user.pubkey && m.roles.includes('Admin')
      );
      this.setState({ isAdmin });
    }
  }

  componentWillUnmount() {
    if (this.copyTimeout) {
      window.clearTimeout(this.copyTimeout)
    }
    if (this.state.showEditImage) {
      this.removeEscapeListener();
    }
  }

  private handleEscapeKey = (e: KeyboardEvent) => {
    if (e.key === 'Escape') {
      this.setState({ showEditImage: false });
    }
  }

  private addEscapeListener = () => {
    document.addEventListener('keydown', this.handleEscapeKey);
  }

  private removeEscapeListener = () => {
    document.removeEventListener('keydown', this.handleEscapeKey);
  }

  private handleShowEditImage = () => {
    this.setState({
      showEditImage: true,
      editingImage: this.props.group.picture || ''
    });
    this.addEscapeListener();
  }

  private handleHideEditImage = () => {
    this.setState({ showEditImage: false });
    this.removeEscapeListener();
>>>>>>> aadf1efb
  }

  toggleEditing = () => {
    this.setState(state => ({ isEditing: !state.isEditing }))
  }

  handleEditSubmit = async (name: string, about: string) => {
    const { group, client, showMessage } = this.props

    try {
      if (name !== group.name) {
        await client.updateGroupName(group.id, name)
        group.name = name
      }

      if (about !== group.about) {
        const updatedGroup = { ...group, about }
        await client.updateGroupMetadata(updatedGroup)
        group.about = about
      }

      this.setState({ isEditing: false })
      showMessage('Group updated successfully!', 'success')
    } catch (error) {
<<<<<<< HEAD
      console.error('Failed to update group:', error)
      showMessage('Failed to update group: ' + error, 'error')
    }
  }

  handleEditCancel = () => {
    this.setState({ isEditing: false })
=======
      console.error('Failed to update group name:', error)
      this.showError('Failed to update group name', error)
    }
  }

  handleDeleteGroup = async () => {
    this.setState({ isDeleting: true })
    try {
      await this.props.client.deleteGroup(this.props.group.id)
      this.props.showMessage('Group deleted successfully', 'success')
      this.props.onDelete?.(this.props.group.id)
    } catch (error) {
      console.error('Failed to delete group:', error)
      this.showError('Failed to delete group', error)
    } finally {
      this.setState({ isDeleting: false, showConfirmDelete: false })
    }
>>>>>>> aadf1efb
  }

  handleImageSubmit = async (e: Event) => {
    e.preventDefault();
    if (!this.state.editingImage.trim() || this.state.editingImage === this.props.group.picture) {
      this.handleHideEditImage();
      return;
    }

    this.setState({ isUpdatingImage: true });
    try {
      await this.props.client.updateGroupMetadata({
        ...this.props.group,
        picture: this.state.editingImage
      });
      this.props.group.picture = this.state.editingImage;
      this.handleHideEditImage();
      this.props.showMessage('Group image updated successfully!', 'success');
    } catch (error) {
      console.error('Failed to update group image:', error);
      this.showError('Failed to update group image', error);
      this.handleHideEditImage();
    } finally {
      this.setState({ isUpdatingImage: false });
    }
  }

  render() {
<<<<<<< HEAD
    const { group, client, showMessage, updateGroupsMap } = this.props
    const { isEditing } = this.state

    return (
      <div class="relative">
        {/* Settings Toggle Button */}
        <button
          onClick={this.toggleEditing}
          class="absolute top-6 right-6 text-sm text-[var(--color-text-tertiary)] hover:text-[var(--color-text-secondary)] transition-colors flex items-center gap-2"
        >
          <span class="text-lg">⚙️</span>
          Settings
        </button>

        {/* Main Content */}
        <div class="flex flex-col divide-y divide-[var(--color-border)]">
          <div class="p-6">
            <GroupInfo
              group={group}
              client={client}
              showMessage={showMessage}
              isEditing={isEditing}
              onEditSubmit={this.handleEditSubmit}
              onEditCancel={this.handleEditCancel}
            />
          </div>
          <div class={`p-6 ${isEditing ? 'block' : 'hidden'}`}>
            <GroupSettings
              group={group}
              client={client}
              showMessage={showMessage}
              updateGroupsMap={updateGroupsMap}
            />
=======
    const { group } = this.props
    const { showEditName, editingName, showConfirmDelete, isDeleting, copiedId, showEditImage, editingImage, isUpdatingImage, isAdmin } = this.state

    return (
      <div class="flex-shrink-0">
        <div class="flex items-center justify-between p-4 border-b border-[var(--color-border)] bg-[var(--color-bg-secondary)]">
          <div class="flex items-center gap-3">
            <div class="relative group">
              <div
                class="w-10 h-10 bg-[var(--color-bg-primary)] rounded-lg flex items-center justify-center text-lg overflow-hidden cursor-pointer"
                onClick={this.handleShowEditImage}
              >
                {group.picture ? (
                  <img
                    src={group.picture}
                    alt={group.name || 'Group'}
                    class="w-full h-full object-cover"
                    onError={(e) => {
                      (e.target as HTMLImageElement).style.display = 'none';
                      e.currentTarget.parentElement!.textContent = group.name?.charAt(0).toUpperCase() || 'G';
                    }}
                  />
                ) : (
                  group.name?.charAt(0).toUpperCase() || 'G'
                )}
                {/* Hover overlay */}
                <div class="absolute inset-0 bg-black bg-opacity-50 flex items-center justify-center opacity-0 group-hover:opacity-100 transition-opacity">
                  <svg class="w-4 h-4 text-white" viewBox="0 0 24 24" fill="none" xmlns="http://www.w3.org/2000/svg">
                    <path d="M11 4H4a2 2 0 00-2 2v14a2 2 0 002 2h14a2 2 0 002-2v-7" stroke="currentColor" stroke-width="2" stroke-linecap="round" stroke-linejoin="round"/>
                    <path d="M18.5 2.5a2.121 2.121 0 013 3L12 15l-4 1 1-4 9.5-9.5z" stroke="currentColor" stroke-width="2" stroke-linecap="round" stroke-linejoin="round"/>
                  </svg>
                </div>
              </div>
              {/* Admin badge */}
              {isAdmin && (
                <div class="absolute -bottom-1 -right-1 rounded-full bg-purple-500 p-1 shadow-lg border-2 border-[var(--color-bg-primary)]">
                  <svg class="w-2.5 h-2.5 text-[var(--color-bg-primary)]" viewBox="0 0 24 24" fill="currentColor" xmlns="http://www.w3.org/2000/svg">
                    <path d="M12 2L15.09 8.26L22 9.27L17 14.14L18.18 21.02L12 17.77L5.82 21.02L7 14.14L2 9.27L8.91 8.26L12 2Z" />
                  </svg>
                </div>
              )}
            </div>
            <div>
              {showEditName ? (
                <form onSubmit={this.handleNameSubmit} class="flex items-center gap-2">
                  <input
                    type="text"
                    value={editingName}
                    onInput={(e: Event) => this.setState({ editingName: (e.target as HTMLInputElement).value })}
                    class="px-2 py-1 text-sm bg-[var(--color-bg-primary)] border border-[var(--color-border)] rounded"
                    placeholder="Enter group name"
                  />
                  <div class="flex items-center gap-2">
                    <button
                      type="submit"
                      class="text-xs text-[var(--color-text-tertiary)] hover:text-[var(--color-text-secondary)] transition-colors"
                    >
                      Save
                    </button>
                    <button
                      type="button"
                      onClick={() => this.setState({ showEditName: false })}
                      class="text-xs text-[var(--color-text-tertiary)] hover:text-[var(--color-text-secondary)] transition-colors"
                    >
                      Cancel
                    </button>
                  </div>
                </form>
              ) : (
                <div class="flex items-center gap-2">
                  <div class="flex items-center gap-2">
                    <h2 class="text-lg font-medium text-[var(--color-text-primary)]">{group.name}</h2>
                    {isAdmin && (
                      <span class="shrink-0 px-1.5 py-0.5 text-[10px] font-medium bg-purple-500/10 text-purple-400 rounded-full border border-purple-500/20 flex items-center gap-1">
                        <svg class="w-2.5 h-2.5" viewBox="0 0 24 24" fill="currentColor" xmlns="http://www.w3.org/2000/svg">
                          <path d="M12 2L15.09 8.26L22 9.27L17 14.14L18.18 21.02L12 17.77L5.82 21.02L7 14.14L2 9.27L8.91 8.26L12 2Z" />
                        </svg>
                        Admin
                      </span>
                    )}
                  </div>
                  <button
                    onClick={() => this.setState({ showEditName: true, editingName: group.name })}
                    class="text-sm text-[var(--color-text-secondary)] hover:text-[var(--color-text-primary)] transition-colors"
                    title="Edit group name"
                  >
                    <svg class="w-4 h-4" viewBox="0 0 24 24" fill="none" xmlns="http://www.w3.org/2000/svg">
                      <path d="M11 4H4a2 2 0 00-2 2v14a2 2 0 002 2h14a2 2 0 002-2v-7" stroke="currentColor" stroke-width="2" stroke-linecap="round" stroke-linejoin="round"/>
                      <path d="M18.5 2.5a2.121 2.121 0 013 3L12 15l-4 1 1-4 9.5-9.5z" stroke="currentColor" stroke-width="2" stroke-linecap="round" stroke-linejoin="round"/>
                    </svg>
                  </button>
                </div>
              )}
            </div>
          </div>

          {!showEditName && (
            showConfirmDelete ? (
              <div class="flex items-center gap-1">
                <button
                  onClick={this.handleDeleteGroup}
                  class="text-xs text-red-400 hover:text-red-300 transition-colors"
                >
                  Confirm
                </button>
                <span class="text-[var(--color-text-tertiary)]">·</span>
                <button
                  onClick={() => this.setState({ showConfirmDelete: false })}
                  class="text-xs text-[var(--color-text-tertiary)] hover:text-[var(--color-text-secondary)] transition-colors"
                >
                  Cancel
                </button>
              </div>
            ) : (
              <button
                onClick={() => this.setState({ showConfirmDelete: true })}
                disabled={isDeleting}
                class="text-xs text-red-400 hover:text-red-300 transition-colors
                       flex items-center gap-1.5"
                title="Delete group"
              >
                {isDeleting ? (
                  <>
                    <span class="animate-spin">⚡</span>
                    <span>Deleting...</span>
                  </>
                ) : (
                  <>
                    <svg class="w-3.5 h-3.5 text-red-400" viewBox="0 0 24 24" fill="none" xmlns="http://www.w3.org/2000/svg">
                      <path d="M3 6h18M8 6V4a2 2 0 012-2h4a2 2 0 012 2v2m3 0v14a2 2 0 01-2 2H7a2 2 0 01-2-2V6h14" stroke="currentColor" stroke-width="2" stroke-linecap="round" stroke-linejoin="round"/>
                      <path d="M10 11v6M14 11v6" stroke="currentColor" stroke-width="2" stroke-linecap="round" stroke-linejoin="round"/>
                    </svg>
                  </>
                )}
              </button>
            )
          )}
        </div>

        <div class="p-4 flex-grow space-y-4">
          {/* Group ID with copy button */}
          <div class="space-y-1">
            <label class="block text-sm font-medium text-[var(--color-text-secondary)]">
              Group ID
            </label>
            <div class="flex items-center gap-2">
              <code class="flex-1 px-2 py-1 text-sm bg-[var(--color-bg-primary)] rounded font-mono">
                {group.id}
              </code>
              <button
                onClick={this.copyGroupId}
                class="text-sm text-[var(--color-text-secondary)] hover:text-[var(--color-text-primary)] transition-colors"
                title={copiedId ? "Copied!" : "Copy group ID"}
              >
                {copiedId ? (
                  <svg class="w-4 h-4" viewBox="0 0 24 24" fill="none" xmlns="http://www.w3.org/2000/svg">
                    <path d="M20 6L9 17L4 12" stroke="currentColor" stroke-width="2" stroke-linecap="round" stroke-linejoin="round"/>
                  </svg>
                ) : (
                  <svg class="w-4 h-4" viewBox="0 0 24 24" fill="none" xmlns="http://www.w3.org/2000/svg">
                    <path d="M8 4v12a2 2 0 002 2h8a2 2 0 002-2V7.242a2 2 0 00-.602-1.43L16.083 2.57A2 2 0 0014.685 2H10a2 2 0 00-2 2z" stroke="currentColor" stroke-width="2" stroke-linecap="round" stroke-linejoin="round"/>
                    <path d="M16 18v2a2 2 0 01-2 2H6a2 2 0 01-2-2V9a2 2 0 012-2h2" stroke="currentColor" stroke-width="2" stroke-linecap="round" stroke-linejoin="round"/>
                  </svg>
                )}
              </button>
            </div>
>>>>>>> aadf1efb
          </div>
        </div>

        {/* Image Edit Modal */}
        {showEditImage && (
          <div class="fixed inset-0 bg-black bg-opacity-50 flex items-center justify-center p-4 z-50">
            <div class="bg-[var(--color-bg-secondary)] rounded-lg shadow-xl max-w-md w-full p-4 space-y-4">
              <h3 class="text-lg font-medium text-[var(--color-text-primary)]">Edit Group Image</h3>
              <form onSubmit={this.handleImageSubmit} class="space-y-4">
                <div class="space-y-2">
                  <label class="block text-sm font-medium text-[var(--color-text-secondary)]">
                    Image URL
                  </label>
                  <input
                    type="url"
                    value={editingImage}
                    onInput={(e) => this.setState({ editingImage: (e.target as HTMLInputElement).value })}
                    placeholder="Enter image URL"
                    class="w-full px-3 py-2 bg-[var(--color-bg-primary)] border border-[var(--color-border)]
                           text-sm rounded-lg text-[var(--color-text-primary)]
                           placeholder-[var(--color-text-tertiary)]
                           focus:outline-none focus:ring-1 focus:ring-accent
                           hover:border-[var(--color-border-hover)] transition-colors"
                    disabled={isUpdatingImage}
                  />
                </div>

                {/* Preview */}
                {editingImage && (
                  <div class="relative w-20 h-20 mx-auto">
                    <img
                      src={editingImage}
                      alt="Preview"
                      class="w-full h-full object-cover rounded-lg"
                      onError={(e) => {
                        (e.target as HTMLImageElement).style.display = 'none';
                        e.currentTarget.parentElement!.textContent = 'Invalid URL';
                      }}
                    />
                  </div>
                )}

                <div class="flex justify-end gap-2">
                  <button
                    type="button"
                    onClick={this.handleHideEditImage}
                    class="px-4 py-2 text-sm text-[var(--color-text-tertiary)] hover:text-[var(--color-text-secondary)] transition-colors"
                    disabled={isUpdatingImage}
                  >
                    Cancel
                  </button>
                  <button
                    type="submit"
                    disabled={!editingImage.trim() || isUpdatingImage}
                    class="px-4 py-2 bg-accent text-white rounded-lg text-sm font-medium
                           hover:bg-accent/90 disabled:opacity-50 disabled:cursor-not-allowed
                           transition-colors flex items-center gap-2"
                  >
                    {isUpdatingImage ? (
                      <>
                        <span class="animate-spin">⚡</span>
                        Updating...
                      </>
                    ) : (
                      'Save'
                    )}
                  </button>
                </div>
              </form>
            </div>
          </div>
        )}
      </div>
    )
  }
}<|MERGE_RESOLUTION|>--- conflicted
+++ resolved
@@ -1,38 +1,27 @@
 import { NostrClient } from '../api/nostr_client'
 import type { Group } from '../types'
 import { GroupInfo } from './GroupInfo'
-<<<<<<< HEAD
-import { GroupSettings } from './GroupSettings'
-=======
 import { GroupTimestamps } from './GroupTimestamps'
 import { BaseComponent } from './BaseComponent'
->>>>>>> aadf1efb
 
 interface GroupHeaderProps {
   group: Group
   client: NostrClient
   showMessage: (message: string, type: 'success' | 'error' | 'info') => void
   updateGroupsMap: (updater: (map: Map<string, Group>) => void) => void
+  onDelete?: (groupId: string) => void
 }
 
 interface GroupHeaderState {
-<<<<<<< HEAD
-  isEditing: boolean
-}
-
-export class GroupHeader extends Component<GroupHeaderProps, GroupHeaderState> {
-  state = {
-    isEditing: false
-=======
   showEditName: boolean
   editingName: string
   showConfirmDelete: boolean
   isDeleting: boolean
-  copiedId: boolean
   showEditImage: boolean
   editingImage: string
   isUpdatingImage: boolean
   isAdmin: boolean
+  isEditing: boolean
 }
 
 export class GroupHeader extends BaseComponent<GroupHeaderProps, GroupHeaderState> {
@@ -43,11 +32,11 @@
     editingName: '',
     showConfirmDelete: false,
     isDeleting: false,
-    copiedId: false,
     showEditImage: false,
     editingImage: '',
     isUpdatingImage: false,
-    isAdmin: false
+    isAdmin: false,
+    isEditing: false
   }
 
   async componentDidMount() {
@@ -94,22 +83,16 @@
   private handleHideEditImage = () => {
     this.setState({ showEditImage: false });
     this.removeEscapeListener();
->>>>>>> aadf1efb
   }
 
   toggleEditing = () => {
     this.setState(state => ({ isEditing: !state.isEditing }))
   }
 
-  handleEditSubmit = async (name: string, about: string) => {
+  handleEditSubmit = async (about: string) => {
     const { group, client, showMessage } = this.props
 
     try {
-      if (name !== group.name) {
-        await client.updateGroupName(group.id, name)
-        group.name = name
-      }
-
       if (about !== group.about) {
         const updatedGroup = { ...group, about }
         await client.updateGroupMetadata(updatedGroup)
@@ -119,7 +102,6 @@
       this.setState({ isEditing: false })
       showMessage('Group updated successfully!', 'success')
     } catch (error) {
-<<<<<<< HEAD
       console.error('Failed to update group:', error)
       showMessage('Failed to update group: ' + error, 'error')
     }
@@ -127,10 +109,6 @@
 
   handleEditCancel = () => {
     this.setState({ isEditing: false })
-=======
-      console.error('Failed to update group name:', error)
-      this.showError('Failed to update group name', error)
-    }
   }
 
   handleDeleteGroup = async () => {
@@ -145,7 +123,6 @@
     } finally {
       this.setState({ isDeleting: false, showConfirmDelete: false })
     }
->>>>>>> aadf1efb
   }
 
   handleImageSubmit = async (e: Event) => {
@@ -173,44 +150,33 @@
     }
   }
 
+  handleNameSubmit = async (e: Event) => {
+    e.preventDefault();
+    const { editingName } = this.state;
+    const { group, client, showMessage } = this.props;
+
+    if (!editingName.trim() || editingName === group.name) {
+      this.setState({ showEditName: false });
+      return;
+    }
+
+    try {
+      await client.updateGroupMetadata({
+        ...group,
+        name: editingName
+      });
+      group.name = editingName;
+      this.setState({ showEditName: false });
+      showMessage('Group name updated successfully!', 'success');
+    } catch (error) {
+      console.error('Failed to update group name:', error);
+      this.showError('Failed to update group name', error);
+    }
+  }
+
   render() {
-<<<<<<< HEAD
-    const { group, client, showMessage, updateGroupsMap } = this.props
-    const { isEditing } = this.state
-
-    return (
-      <div class="relative">
-        {/* Settings Toggle Button */}
-        <button
-          onClick={this.toggleEditing}
-          class="absolute top-6 right-6 text-sm text-[var(--color-text-tertiary)] hover:text-[var(--color-text-secondary)] transition-colors flex items-center gap-2"
-        >
-          <span class="text-lg">⚙️</span>
-          Settings
-        </button>
-
-        {/* Main Content */}
-        <div class="flex flex-col divide-y divide-[var(--color-border)]">
-          <div class="p-6">
-            <GroupInfo
-              group={group}
-              client={client}
-              showMessage={showMessage}
-              isEditing={isEditing}
-              onEditSubmit={this.handleEditSubmit}
-              onEditCancel={this.handleEditCancel}
-            />
-          </div>
-          <div class={`p-6 ${isEditing ? 'block' : 'hidden'}`}>
-            <GroupSettings
-              group={group}
-              client={client}
-              showMessage={showMessage}
-              updateGroupsMap={updateGroupsMap}
-            />
-=======
-    const { group } = this.props
-    const { showEditName, editingName, showConfirmDelete, isDeleting, copiedId, showEditImage, editingImage, isUpdatingImage, isAdmin } = this.state
+    const { group, client, showMessage } = this.props
+    const { showEditName, editingName, showConfirmDelete, isDeleting, showEditImage, editingImage, isUpdatingImage, isAdmin, isEditing } = this.state
 
     return (
       <div class="flex-shrink-0">
@@ -348,36 +314,17 @@
           )}
         </div>
 
-        <div class="p-4 flex-grow space-y-4">
-          {/* Group ID with copy button */}
-          <div class="space-y-1">
-            <label class="block text-sm font-medium text-[var(--color-text-secondary)]">
-              Group ID
-            </label>
-            <div class="flex items-center gap-2">
-              <code class="flex-1 px-2 py-1 text-sm bg-[var(--color-bg-primary)] rounded font-mono">
-                {group.id}
-              </code>
-              <button
-                onClick={this.copyGroupId}
-                class="text-sm text-[var(--color-text-secondary)] hover:text-[var(--color-text-primary)] transition-colors"
-                title={copiedId ? "Copied!" : "Copy group ID"}
-              >
-                {copiedId ? (
-                  <svg class="w-4 h-4" viewBox="0 0 24 24" fill="none" xmlns="http://www.w3.org/2000/svg">
-                    <path d="M20 6L9 17L4 12" stroke="currentColor" stroke-width="2" stroke-linecap="round" stroke-linejoin="round"/>
-                  </svg>
-                ) : (
-                  <svg class="w-4 h-4" viewBox="0 0 24 24" fill="none" xmlns="http://www.w3.org/2000/svg">
-                    <path d="M8 4v12a2 2 0 002 2h8a2 2 0 002-2V7.242a2 2 0 00-.602-1.43L16.083 2.57A2 2 0 0014.685 2H10a2 2 0 00-2 2z" stroke="currentColor" stroke-width="2" stroke-linecap="round" stroke-linejoin="round"/>
-                    <path d="M16 18v2a2 2 0 01-2 2H6a2 2 0 01-2-2V9a2 2 0 012-2h2" stroke="currentColor" stroke-width="2" stroke-linecap="round" stroke-linejoin="round"/>
-                  </svg>
-                )}
-              </button>
-            </div>
->>>>>>> aadf1efb
-          </div>
+        <div class="p-4">
+          <GroupInfo
+            group={group}
+            client={client}
+            showMessage={showMessage}
+            isEditing={isEditing}
+            onEditSubmit={this.handleEditSubmit}
+            onEditCancel={this.handleEditCancel}
+          />
         </div>
+        <GroupTimestamps group={group} />
 
         {/* Image Edit Modal */}
         {showEditImage && (
